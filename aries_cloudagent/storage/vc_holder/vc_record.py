--- conflicted
+++ resolved
@@ -1,16 +1,13 @@
 """Model for representing a stored verifiable credential."""
 
-<<<<<<< HEAD
 import json
 
 from pyld import jsonld
 from pyld.jsonld import JsonLdProcessor
 from typing import Sequence
-=======
 import logging
 
-from typing import Mapping, Sequence
->>>>>>> a169e69f
+from typing import Mapping, Sequence, Sequence
 from uuid import uuid4
 
 from marshmallow import EXCLUDE, fields
@@ -85,9 +82,8 @@
             and other.issuer_id == self.issuer_id
             and other.given_id == self.given_id
             and other.record_id == self.record_id
-<<<<<<< HEAD
-            and other.tags == self.tags
-            and other.value == self.value
+            and other.cred_tags == self.cred_tags
+            and other.cred_value == self.cred_value
         )
 
     @classmethod
@@ -169,10 +165,6 @@
             record_id=record_id,
             schema_ids=schema_ids,
         )
-=======
-            and other.cred_tags == self.cred_tags
-            and other.cred_value == self.cred_value
-        )
 
 
 class VCRecordSchema(BaseModelSchema):
@@ -207,6 +199,7 @@
             example="did:example:ebfeb1f712ebc6f1c276e12ec21",
         )
     )
+
     cred_value = fields.Dict(description="(JSON-serializable) credential value")
     given_id = fields.Str(
         description="Credential identifier",
@@ -216,5 +209,4 @@
         keys=fields.Str(description="Retrieval tag name"),
         values=fields.Str(description="Retrieval tag value"),
     )
-    record_id = fields.Str(description="Record identifier", example=UUIDFour.EXAMPLE)
->>>>>>> a169e69f
+    record_id = fields.Str(description="Record identifier", example=UUIDFour.EXAMPLE)