--- conflicted
+++ resolved
@@ -120,54 +120,16 @@
             topic: the webhook topic identifier
             payload: the webhook payload value
         """
-<<<<<<< HEAD
         warnings.warn(
             "responder.send_webhook is deprecated; please use the event bus instead.",
             DeprecationWarning,
         )
         await self._profile.notify("acapy::webhook::" + topic, payload)
-=======
-        await self._webhook(self._profile, topic, payload)
 
     @property
     def send_fn(self) -> Coroutine:
         """Accessor for async function to send outbound message."""
         return self._send
-
-    @property
-    def webhook_fn(self) -> Coroutine:
-        """Accessor for the async function to dispatch a webhook."""
-        return self._webhook
-
-
-class WebhookTarget:
-    """Class for managing webhook target information."""
-
-    def __init__(
-        self,
-        endpoint: str,
-        topic_filter: Sequence[str] = None,
-        max_attempts: int = None,
-    ):
-        """Initialize the webhook target."""
-        self.endpoint = endpoint
-        self.max_attempts = max_attempts
-        self._topic_filter = None
-        self.topic_filter = topic_filter  # call setter
-
-    @property
-    def topic_filter(self) -> Set[str]:
-        """Accessor for the target's topic filter."""
-        return self._topic_filter
-
-    @topic_filter.setter
-    def topic_filter(self, val: Sequence[str]):
-        """Setter for the target's topic filter."""
-        filt = set(val) if val else None
-        if filt and "*" in filt:
-            filt = None
-        self._topic_filter = filt
->>>>>>> d64c3a01
 
 
 @web.middleware
