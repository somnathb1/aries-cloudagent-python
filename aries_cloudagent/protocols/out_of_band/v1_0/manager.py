--- conflicted
+++ resolved
@@ -172,15 +172,7 @@
                         a_id,
                     )
                     message_attachments.append(
-<<<<<<< HEAD
-                        InvitationMessage.wrap_message(
-                            V20CredOffer.deserialize(
-                                cred_ex_rec.cred_offer
-                            ).attachment()
-                        )
-=======
                         InvitationMessage.wrap_message(cred_ex_rec.cred_offer.offer())
->>>>>>> 1c7bc86b
                     )
             elif a_type == "present-proof":
                 try:
@@ -198,19 +190,10 @@
                         self._session,
                         a_id,
                     )
-                    pres_req_dict = (
-                        pres_ex_rec.pres_request
-                        if isinstance(pres_ex_rec.pres_request, dict)
-                        else pres_ex_rec.pres_request.serialize()
-                    )
                     message_attachments.append(
-<<<<<<< HEAD
-                        InvitationMessage.wrap_message(pres_req_dict)
-=======
                         InvitationMessage.wrap_message(
                             pres_ex_rec.pres_request.attachment()
                         )
->>>>>>> 1c7bc86b
                     )
             else:
                 raise OutOfBandManagerError(f"Unknown attachment type: {a_type}")
