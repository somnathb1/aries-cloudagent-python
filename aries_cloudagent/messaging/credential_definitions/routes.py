--- conflicted
+++ resolved
@@ -128,11 +128,7 @@
         The credential definition identifier
 
     """
-<<<<<<< HEAD
-    context = request["context"]
-=======
     context: AdminRequestContext = request["context"]
->>>>>>> 39066289
 
     body = await request.json()
 
@@ -236,11 +232,7 @@
         The identifiers of matching credential definitions.
 
     """
-<<<<<<< HEAD
-    context = request["context"]
-=======
     context: AdminRequestContext = request["context"]
->>>>>>> 39066289
 
     session = await context.session()
     storage = session.inject(BaseStorage)
@@ -273,11 +265,7 @@
         The credential definition details.
 
     """
-<<<<<<< HEAD
-    context = request["context"]
-=======
     context: AdminRequestContext = request["context"]
->>>>>>> 39066289
 
     cred_def_id = request.match_info["cred_def_id"]
 
